#ifndef TIP_HPP_
#define TIP_HPP_

// ROS includes
#include "ros/ros.h"
#include "sensor_msgs/LaserScan.h"
#include "geometry_msgs/PoseStamped.h"
#include "geometry_msgs/PointStamped.h"
#include "geometry_msgs/PoseArray.h"
#include "geometry_msgs/TwistStamped.h"
#include "geometry_msgs/Vector3Stamped.h"
#include <tf2_ros/transform_listener.h>
#include "tf2_geometry_msgs/tf2_geometry_msgs.h"
#include "tf2_sensor_msgs/tf2_sensor_msgs.h"
#include "nav_msgs/Path.h"

#include <Eigen/Dense>

// custom messages
#include "acl_msgs/ViconState.h"
#include "acl_msgs/QuadGoal.h"
#include "acl_msgs/QuadState.h"
#include "acl_msgs/QuadFlightEvent.h"
#include "acl_msgs/QuadMode.h"
#include "acl_msgs/FloatStamped.h"
#include "acl_msgs/QuadWaypoint.h"
#include "acl_planning/TIP.h"

#include <pcl_ros/point_cloud.h>
#include "pcl_ros/transforms.h"
#include "pcl_ros/impl/transforms.hpp"
#include <pcl_conversions/pcl_conversions.h>
#include <pcl/kdtree/kdtree_flann.h>
#include <pcl/point_cloud.h>

// Global includes
#include <stdio.h>
#include <math.h>
#include <vector>
#include <algorithm>
#include <queue>
#include <mutex>

class TIP
{
public:
	TIP();

	double plan_eval_time_ ;
<<<<<<< HEAD
	int ntree_ = 60;
=======
	int ntree_ = 1;
>>>>>>> 60e53b3f

	ros::Publisher traj_pub, goal_pub, new_goal_pub, quad_goal_pub, tipData_pub;


	void pclCB(const sensor_msgs::PointCloud2ConstPtr& msg);
	void stateCB(const acl_msgs::ViconState& msg);
	void global_goalCB(const acl_msgs::QuadWaypoint& msg);
	void eventCB(const acl_msgs::QuadFlightEvent& msg);
	void modeCB(const acl_msgs::QuadMode& msg);

	// ROS timed functions
	void sendGoal(const ros::TimerEvent&);

	void convert2ROS();
	void pubROS();

	// Make these private after testing
	void get_stop_dist(Eigen::MatrixXd X, Eigen::Vector3d goal,bool can_reach_global_goal, bool& stop);
	void get_traj(Eigen::MatrixXd X, Eigen::Vector3d local_goal, double v, std::vector<double>& t_fx, std::vector<double>& t_fy, std::vector<double>& t_fz, Eigen::Matrix4d& Xf_switch, Eigen::Matrix4d& Yf_switch, Eigen::Matrix4d& Zf_switch, bool stop_check );	
	
	void sample_ss(Eigen::MatrixXd& Goals);
	void sort_ss(Eigen::MatrixXd Goals, Eigen::Vector3d pose, Eigen::Vector3d goal, Eigen::Vector3d vector_last, Eigen::MatrixXd& Sorted_Goals, bool& v_los);
	void pick_ss(Eigen::MatrixXd Sorted_Goals, Eigen::MatrixXd X, bool& can_reach_goal);

	void collision_check(Eigen::MatrixXd X, double buff, double v, bool& can_reach_goal, Eigen::Vector4d& local_goal_aug);
	
	void convert2pcl(const sensor_msgs::PointCloud2ConstPtr msg,pcl::PointCloud<pcl::PointXYZ>::Ptr &cloud_out);
	void find_times( Eigen::Vector4d x0, double vf, std::vector<double>& t, Eigen::Matrix4d&  X_switch , bool stop_check );
	void eval_trajectory(Eigen::Matrix4d X0, Eigen::Matrix4d Y0, Eigen::Matrix4d Z0, std::vector<double> t_x, std::vector<double> t_y, std::vector<double> t_z, double t, Eigen::MatrixXd& X);
	void get_vels(Eigen::MatrixXd X, Eigen::Vector3d local_goal, double v, double& vx, double& vy, double& vz);
	void saturate(double &var, double min, double max);
	void eigen2quadGoal(Eigen::MatrixXd X, acl_msgs::QuadGoal& quad_goal);
	void check_current_prim(Eigen::Matrix4d X0, Eigen::Matrix4d Y0, Eigen::Matrix4d Z0, std::vector<double> t_x, std::vector<double> t_y, std::vector<double> t_z, double t, Eigen::MatrixXd X, bool& clear);
	void sync_times(Eigen::Vector4d x0, double tmax, double vf, std::vector<double>& tf, Eigen::Matrix4d& X_switch);
	void angle_wrap(double& diff);
	void normalize(geometry_msgs::Quaternion &q);
	void yaw(double diff, acl_msgs::QuadGoal &quad_goal);

private:

	tf2_ros::Buffer tf_buffer_;
    tf2_ros::TransformListener tf_listener_;

	double yaw_, dist_2_goal_, angle_2_goal_, msg_received_, cost_, cost_i_, angle_diff_, angle_diff_last_, safe_distance_, sensor_distance_, min_cost_, buffer_;
	double vfx_, vfy_, vfz_, t_, tE_, dt_, tf_, r_, d_min_, tx_, ty_, tz_, v_, v_max_;
	double traj_gen_, t_stop_, d_stop_, d_goal_;
	double h_fov_, v_fov_, angle_2_last_goal_, current_angle_2_local_goal_, mean_distance_, goal_distance_, distance_traveled_, local_goal_angle_ ;
	double tE_prev_;
	double angle_i_, r_goal_, spinup_time_, heading_, j_max_, a_max_, a_stop_, t0_, r_max_;
	double dist_trav_last_, dist_safe_last_, last_prim_cost_, min_cost_prim_;
	double jump_thresh_, bias_x_, bias_y_, bias_z_;
	double inf, z_min_, z_max_, v_plan_, mem_distance_, goal_radius_, final_heading_;

	int num_ = 50, K_, goal_index_, num_of_pnts_, h_samples_, v_samples_, count2 ;
	bool debug_, can_reach_goal_, collision_detected_, gen_new_traj_, stop_, can_reach_global_goal_, yawing_, following_prim_, v_los_, use_memory_, still_clear_, e_stop_;
	

	std::ostringstream errorMsg, warnMsg;

	std::mutex mtx;

	// KDTree<double> kd_tree_;
	pcl::KdTreeFLANN<pcl::PointXYZ> kdtree_;
	pcl::PointCloud<pcl::PointXYZ>::Ptr cloud_;

	std::vector<pcl::KdTreeFLANN<pcl::PointXYZ>> trees_;
	int c = 0;
	bool virgin_;
	// // // // //
	// Ros var initialization
	// geometry_msgs::PoseArray goal_points_ros_ ;
	sensor_msgs::PointCloud goal_points_ros_;
	geometry_msgs::Pose temp_goal_point_ros_;
	geometry_msgs::PoseStamped temp_path_point_ros_;
	nav_msgs::Path traj_ros_;
	acl_planning::TIP tipData_;

	acl_msgs::QuadGoal quad_goal_;
	acl_msgs::QuadState quad_status_;
	acl_msgs::QuadFlightEvent quad_event_;


	// Weird initialization
	std::vector<double> t_x_{std::vector<double>(3,0)};
	std::vector<double> t_y_{std::vector<double>(3,0)}; 
	std::vector<double> t_z_{std::vector<double>(3,0)}; 

	std::vector<double> t_xf_{std::vector<double>(3,0)};
	std::vector<double> t_yf_{std::vector<double>(3,0)};
	std::vector<double> t_zf_{std::vector<double>(3,0)};

	std::vector<double> t_xf_e_{std::vector<double>(3,0)};
	std::vector<double> t_yf_e_{std::vector<double>(3,0)};
	std::vector<double> t_zf_e_{std::vector<double>(3,0)};

	std::vector<double> t2_xf_{std::vector<double>(3,0)};
	std::vector<double> t2_yf_{std::vector<double>(3,0)};
	std::vector<double> t2_zf_{std::vector<double>(3,0)};


	std::vector<double> t_x_stop_{std::vector<double>(3,0)};
	std::vector<double> t_y_stop_{std::vector<double>(3,0)};
	std::vector<double> t_z_stop_{std::vector<double>(3,0)};

	std::vector<double> x0_V_{std::vector<double>(4,0)};
	std::vector<double> v0_V_{std::vector<double>(4,0)};
	std::vector<double> a0_V_{std::vector<double>(4,0)};
	// Note the last entry is always zero
	std::vector<double> j_V_{std::vector<double>(4,0)};

	std::vector<double> cost_v_;
	std::vector<double>::iterator it_;

	std::priority_queue<double, std::vector<double>, std::greater<double> > cost_queue_;


	Eigen::Matrix4d X_switch_; // [x0; v0; a0; j0]
	Eigen::Matrix4d Y_switch_;
	Eigen::Matrix4d Z_switch_;

	Eigen::Matrix4d Xf_switch_; // [x0; v0; a0; j0]
	Eigen::Matrix4d Yf_switch_;
	Eigen::Matrix4d Zf_switch_;

	Eigen::Matrix4d Xf_eval_; // [x0; v0; a0; j0]
	Eigen::Matrix4d Yf_eval_;
	Eigen::Matrix4d Zf_eval_;

	Eigen::Matrix4d X2f_switch_; // [x0; v0; a0; j0]
	Eigen::Matrix4d Y2f_switch_;
	Eigen::Matrix4d Z2f_switch_;

	Eigen::Matrix4d X_switch_stop_ ;
	Eigen::Matrix4d Y_switch_stop_ ;
	Eigen::Matrix4d Z_switch_stop_ ;

	Eigen::MatrixXd X_; 
	Eigen::MatrixXd XE_;
	Eigen::MatrixXd Goals_;
	Eigen::MatrixXd Sorted_Goals_;
	Eigen::MatrixXd X_prop_;
	Eigen::MatrixXd X_stop_;
 	Eigen::MatrixXd proj_goals_ ;

	Eigen::Vector4d x0_;
	Eigen::Vector4d y0_;
	Eigen::Vector4d z0_;
	
	Eigen::Vector3d goal_;
	Eigen::Vector3d local_goal_;
	Eigen::Vector3d last_goal_;
	Eigen::Vector3d last_goal_V_;
	Eigen::Vector3d next_goal_V_;
	Eigen::Vector3d pose_;
	Eigen::Vector3d pose_last_mp_;

	Eigen::Vector3d vector_2_goal_;
	Eigen::Vector3d vector_2_goal_body_;
	Eigen::Vector3d vector_last_body_;
	Eigen::Vector3d vector_i_;

	Eigen::Vector3d temp_local_goal_;

	Eigen::Quaterniond qw2b_;
	Eigen::Quaterniond qb2w_;

	Eigen::VectorXd theta_, phi_;

	pcl::PointXYZ searchPoint_;

	tf::Quaternion att_;

	//## Logging and Debugging Functions

	void takeoff(double& z);
	void land(double& z);
	
};

#endif /* RP_HPP_ */<|MERGE_RESOLUTION|>--- conflicted
+++ resolved
@@ -47,11 +47,7 @@
 	TIP();
 
 	double plan_eval_time_ ;
-<<<<<<< HEAD
 	int ntree_ = 60;
-=======
-	int ntree_ = 1;
->>>>>>> 60e53b3f
 
 	ros::Publisher traj_pub, goal_pub, new_goal_pub, quad_goal_pub, tipData_pub;
 
