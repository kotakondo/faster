#include "rp.hpp"

REACT::REACT(){


	// Should be read as param
	ros::param::get("~thresh",thresh_);
	ros::param::get("~debug",debug_);
	ros::param::get("~angle_check",angle_check_);
	ros::param::get("~safe_distance",safe_distance_);
	ros::param::get("~buffer",buffer_);

	last_goal_ = Eigen::Vector3d::Zero();
	pose_= Eigen::Vector3d::Zero();
	goal_ = Eigen::Vector3d::Zero();
	X_ = Eigen::MatrixXd::Zero(4,2);
	X_stop_ = Eigen::MatrixXd::Zero(4,2);
	XE_ = Eigen::MatrixXd::Zero(4,2);


	ros::param::get("~goal_x",goal_(0));
	ros::param::get("~goal_y",goal_(1));
	ros::param::get("~goal_z",goal_(2));

	heading_ = atan2(goal_(1),goal_(0));
	last_goal_ << goal_;
	local_goal_ << goal_;

	ros::param::get("cntrl/spinup_time",spinup_time_);
	ros::param::get("~speed",v_max_);

	ros::param::get("~jerk",j_max_);
	ros::param::get("~accel",a_max_);

	ros::param::get("~plan_eval",plan_eval_time_);


	v_ = 0;

	angle_seg_inc_ = 10*PI/180;

	num_of_clusters_ = 0;
	collision_counter_corridor_ = 0;
	collision_counter_ = 0;
	can_reach_goal_ = false;
	inf_ = std::numeric_limits<double>::max();

	quad_status_ = state_.NOT_FLYING;

	quad_goal_.cut_power = true;

	ROS_INFO("Planner initialized.");

}

void REACT::global_goalCB(const geometry_msgs::PointStamped& msg){
	goal_ << msg.point.x, msg.point.y, msg.point.z;
	heading_ = atan2(goal_(1),goal_(0));
}

void REACT::stateCB(const acl_system::ViconState& msg)
{
	// TODO time check.
	if (msg.has_pose) {
		pose_ << msg.pose.position.x, msg.pose.position.y, msg.pose.position.z; 

		yaw_ = tf::getYaw(msg.pose.orientation);

		if (quad_status_ == state_.NOT_FLYING){
			X_.row(0) << pose_.head(2).transpose();
		}
	} 
	// if (msg.has_twist) velCallback(msg.twist);
}

void REACT::sendGoal(const ros::TimerEvent& e)
{	
	if (gen_new_traj_){
		gen_new_traj_ = false;
		mtx.lock();
		get_traj(X_,local_goal_,v_,t_xf_,t_yf_,Xf_switch_,Yf_switch_,false);
		mtx.unlock();
		t0_ = ros::Time::now().toSec() - plan_eval_time_;
	}

	if (quad_status_== state_.TAKEOFF){
		takeoff();
		if (quad_goal_.pos.z == goal_(2)){
			quad_status_ = state_.FLYING;
			ROS_INFO("Take-off Complete");
		}
	}

	else if (quad_status_== state_.LAND){
			land();
			if (quad_goal_.pos.z == -0.1){
				quad_status_ = state_.NOT_FLYING;
				quad_goal_.cut_power = true;
				ROS_INFO("Landing Complete");
			}
		}

	else if (quad_status_ == state_.GO){
			if (!stop_){
				get_stop_dist(X_,local_goal_,goal_,stop_);
				if (stop_){
					ROS_INFO("Stop");
					v_ = 0;
					gen_new_traj_ = true;
				}
			}

			tE_ = ros::Time::now().toSec() - t0_;
			
			mtx.lock();		
			eval_trajectory(Xf_switch_,Yf_switch_,t_xf_,t_yf_,tE_,X_);
			mtx.unlock();

			eigen2quadGoal(X_,quad_goal_);
			quad_goal_.yaw = heading_;

			if (X_.block(1,0,1,2).norm() == 0){
				// We're done
				ROS_INFO("Flight Complete");
				quad_status_ = state_.FLYING;
				stop_ = false;
			}
		}

	quad_goal_.header.stamp = ros::Time::now();
	quad_goal_.header.frame_id = "vicon";
	quad_goal_pub.publish(quad_goal_);
}


void REACT::eventCB(const acl_system::QuadFlightEvent& msg)
{
	// Takeoff
	if (msg.mode == msg.TAKEOFF && quad_status_== state_.NOT_FLYING){

		ROS_INFO("Waiting for spinup");
		quad_goal_.pos.x = pose_(0);
		quad_goal_.pos.y = pose_(1);
		quad_goal_.pos.z = pose_(2);

		X_(0,0) = pose_(0);
		X_(0,1) = pose_(1);

		quad_goal_.vel.x = 0;
		quad_goal_.vel.y = 0;
		quad_goal_.vel.z = 0;

		quad_goal_.yaw = yaw_;
		quad_goal_.dyaw = 0;

		quad_goal_.cut_power = false;

		ros::Duration(spinup_time_).sleep();
		ROS_INFO("Taking off");

		quad_status_ = state_.TAKEOFF; 
		

	}
	// Emergency kill
	else if (msg.mode == msg.KILL && quad_status_ != state_.NOT_FLYING){
		quad_status_ = state_.NOT_FLYING;
		quad_goal_.cut_power = true;
		ROS_ERROR("Killing");
	}
	// Landing
	else if (msg.mode == msg.LAND && quad_status_ == state_.FLYING){
		quad_status_ = state_.LAND;
		ROS_INFO("Landing");
	}
	// Initializing
	else if (msg.mode == msg.INIT && quad_status_ == state_.FLYING){
		quad_goal_.yaw = heading_;
		ROS_INFO("Initialized");
	}
	// GO!!!!
	else if (msg.mode == msg.START && quad_status_ == state_.FLYING){
		// Set speed to desired speed
		v_ = v_max_;
		// Generate new traj
		gen_new_traj_ = true;
		quad_status_ = state_.GO;
		ROS_INFO("Starting");
		
	}
	// STOP!!!
	else if (msg.mode == msg.ESTOP && quad_status_ == state_.GO){
		ROS_WARN("Stopping");
		// Stay in go command but set speed to zero
		v_ = 0;

		// Generate new traj
		gen_new_traj_ = true;
		
	}
}

void REACT::pclCB(const sensor_msgs::PointCloud2ConstPtr& msg)
 {

<<<<<<< HEAD
 	msg_received_ = ros::WallTime::now().toSec();

 	pcl::PCLPointCloud2* cloud2 = new pcl::PCLPointCloud2; 
	pcl::PCLPointCloud2ConstPtr cloudPtr(cloud2);
	
	pcl_conversions::toPCL(*msg, *cloud2);
	pcl::PointCloud<pcl::PointXYZ>::Ptr cloud(new pcl::PointCloud<pcl::PointXYZ>);
	pcl::fromPCLPointCloud2(*cloud2,*cloud);

	
 	// Build k-d tree
 	// kd_tree_.Initialize(cloud);
 	pcl::KdTreeFLANN<pcl::PointXYZ> kdtree;
	kdtree.setInputCloud (cloud);

	// # of nearest neighbors
  	int K = 25;

  	// Robot pose	
  	pcl::PointXYZ searchPoint;

	searchPoint.x = 0;
	searchPoint.y = 0;
	searchPoint.z = 0;

	std::vector<int> pointIdxNKNSearch(K);
  	std::vector<float> pointNKNSquaredDistance(K);

	kdtree.nearestKSearch (searchPoint, K, pointIdxNKNSearch, pointNKNSquaredDistance);

	// for (size_t i = 0; i < pointIdxNKNSearch.size (); ++i)
	//       std::cout << "    "  <<   cloud->points[ pointIdxNKNSearch[i] ].x 
	//                 << " " << cloud->points[ pointIdxNKNSearch[i] ].y 
	//                 << " " << cloud->points[ pointIdxNKNSearch[i] ].z 
	//                 << " (squared distance: " << pointNKNSquaredDistance[i] << ")" << std::endl;
=======
 	pcl::PCLPointCloud2* cloud = new pcl::PCLPointCloud2; 
	pcl::PCLPointCloud2ConstPtr cloudPtr(cloud);
	
	pcl_conversions::toPCL(*msg, *cloud);
	pcl::PointCloud<pcl::PointXYZ>::Ptr xyz_cloud(new pcl::PointCloud<pcl::PointXYZ>);
	pcl::fromPCLPointCloud2(*cloud,*xyz_cloud);

 	msg_received_ = ros::WallTime::now().toSec();
	
	kd_tree_.Initialize(xyz_cloud);

 	// Build k-d tree
 	// kd_tree_.Initialize(msg);
 // 	pcl::KdTreeFLANN<pcl::PointXYZ> kdtree;
	// kdtree.setInputCloud (msg);
>>>>>>> 4aacf3c5

 	// convert_scan(msg, scanE_, scanV_);
 	// // Cluster
 	// partition_scan(scanE_, pose_, Goals_, partition_);
 	// // Sort clusters
 	// sort_clusters(last_goal_, Goals_, pose_, goal_, Sorted_Goals_);
 	// // Pick cluster
 	// pick_cluster(Sorted_Goals_, X_, last_goal_, local_goal_, can_reach_goal_);

 	// if (!can_reach_goal_){
 	// 	// Need to stop!!!
 	// 	v_ = 0;
 	// 	ROS_ERROR("Emergency stop -- no feasible path");
 	// }

 	gen_new_traj_ = true;

 	traj_gen_ = ros::WallTime::now().toSec();

 	latency_.data = traj_gen_ - msg_received_;
 	latency_.header.stamp = ros::Time::now();

 	std::cout << "Latency [ms]: " << 1000*(traj_gen_ - msg_received_) << std::endl;

 	if(debug_){
 		convert2ROS(Goals_);
 		pubROS();
 	} 	
}

void REACT::get_traj(Eigen::MatrixXd X, Eigen::Vector3d local_goal, double v, std::vector<double>& t_fx, std::vector<double>& t_fy, Eigen::Matrix4d& Xf_switch, Eigen::Matrix4d& Yf_switch, bool stop_check ){
	//Generate new traj
	get_vels(local_goal,X,v,vfx_,vfy_);

	x0_ << X.block(0,0,4,1);
	y0_ << X.block(0,1,4,1);

	find_times(x0_, vfx_, t_fx, Xf_switch,stop_check);
	find_times(y0_, vfy_, t_fy, Yf_switch,stop_check);
}


void REACT::get_stop_dist(Eigen::MatrixXd X, Eigen::Vector3d local_goal,Eigen::Vector3d goal, bool& stop){
	if (local_goal == goal){
		mtx.lock();
		get_traj(X,goal,0,t_x_stop_,t_y_stop_,X_switch_stop_,Y_switch_stop_,true);
		mtx.unlock();

		t_stop_ = std::max(std::accumulate(t_x_stop_.begin(), t_x_stop_.end(), 0.0), std::accumulate(t_y_stop_.begin(), t_y_stop_.end(), 0.0));

		mtx.lock();
		eval_trajectory(X_switch_stop_,Y_switch_stop_,t_x_stop_,t_y_stop_,t_stop_,X_stop_);
		mtx.unlock();

		d_stop_ = (X_stop_.block(0,0,1,2) - X.block(0,0,1,2)).norm();
		d_goal_ = (X.block(0,0,1,2).transpose() - goal.head(2)).norm();

		// Prevents oscillation is our stopping distance is really small (low speed)
		saturate(d_stop_,0.1,d_stop_);

		if (d_stop_ >= d_goal_){
			// Need to stop
			stop = true;
		}
	}
}

void  REACT::pick_cluster( Eigen::MatrixXd Sorted_Goals, Eigen::MatrixXd X, Eigen::Vector3d& last_goal, Eigen::Vector3d& local_goal, bool& can_reach_goal){
 	// Iterate through and pick cluster based on collision check
 	// Re-initialize 
 	goal_index_ = 0;
	can_reach_goal = false;
 	last_goal = local_goal;

 	while(!can_reach_goal && goal_index_ < Sorted_Goals.rows()){
 		if (Sorted_Goals(goal_index_,3) > safe_distance_ || goal_index_==0){
 			collision_check(X,Sorted_Goals,goal_index_,buffer_,v_max_,partition_,tf_,can_reach_goal);
 		}
 		goal_index_++;
 	}

 	if(can_reach_goal){
 		goal_index_--;
 		local_goal << Sorted_Goals.block(goal_index_,0,1,3).transpose();
 	}
 	else{
 		ROS_ERROR("Need to stop");
 	}
 }


void REACT::get_vels(Eigen::Vector3d local_goal, Eigen::MatrixXd X, double v, double& vx, double& vy){
	angle_2_goal_ = atan2( local_goal(1) - X(0,1), local_goal(0) - X(0,0));

	vx = v*cos(angle_2_goal_);
	vy = v*sin(angle_2_goal_);
}


void REACT::collision_check(Eigen::MatrixXd X, Eigen::MatrixXd Sorted_Goals, int goal_counter, double buff, double v, int partition, double& tf, bool& can_reach_goal){
	//Re-intialize
	can_reach_goal = false;
	collision_detected_ = false;
	min_d_ind = 0;
	ranges_ = Eigen::VectorXd::Zero(Sorted_Goals.cols());
	ranges_ = Sorted_Goals.col(3);
	X_prop_ = Eigen::MatrixXd::Zero(4,2);
	X_prop_ << X;

	current_local_goal_ << Sorted_Goals.block(goal_counter,0,1,3).transpose();
	
	mtx.lock();
	get_traj(X,current_local_goal_,v,t_x_,t_y_,X_switch_,Y_switch_,false);
	mtx.unlock();

	// Find closest obstacle (aka)
	d_min_ = ranges_.minCoeff(&min_d_ind);

	partition = Sorted_Goals.rows();

	// If the closest obstacle is the goal we're heading towards then we're good
	if (min_d_ind==goal_index_){
		can_reach_goal = true;
	} 
	// Something else is closer, need to prop to next time step
	else{
		// evaluate at time required to travel d_min
		t_ = std::max(buff/v,d_min_/v);

		while (!collision_detected_ && !can_reach_goal){
			mtx.lock();
			eval_trajectory(X_switch_,Y_switch_,t_x_,t_y_,t_,X_prop_);
			mtx.unlock();
			// Re-calculate ranges based on prop state
			for(int i=0;i<partition;i++){
				ranges_(i) = (Sorted_Goals.block(i,0,1,2)-X_prop_.row(0)).norm();
			}

			d_min_  = ranges_.minCoeff(&min_d_ind);

			// Check if the min distance is the current goal
			if (min_d_ind==goal_counter){
				can_reach_goal = true;
			}
			// Check if the distance is less than our buffer
			else if (d_min_ < buff){
				collision_detected_ = true;
				can_reach_goal = false;
			}
			// Neither have happened so propogate again
			else{
				t_ += d_min_/v;
			}
		}
	}
	tf = t_;
}


void REACT::partition_scan(Eigen::MatrixXd scan, Eigen::Vector3d pose, Eigen::MatrixXd& Goals, int& partition){
 	int j = 0;
 	double sum = 0;
 	double angle_2_index;

 	std::vector<double> r;
 	std::vector<double> r_temp;
 	std::vector<double> angle;
 	std::vector<double> angle_temp;

 	min_angle_ = scan(0,0);
 	d_angle_ = scan(0,1)-scan(0,0);

 	num_samples_ = scan.cols(); 
 	num_of_segement_ = 0;

 	// Clean up logic
    for (int i=0; i < num_samples_-1; i++){
		if ((std::abs(scan(1,i+1)-scan(1,i)) > thresh_) || i==num_samples_-2){
    		if ((i-j)>3){

    			// Convert angle segment incerement to index
    			angle_2_index = angle_seg_inc_/d_angle_;

    			// Probably a better way to do this...
    			// Numbers slightly arbitrary
    			if (double((i-j))/(angle_2_index) < 1) num_of_segement_ = 1;
    			if (double((i-j))/(angle_2_index) > 1) num_of_segement_ = 2;
    			if (double((i-j))/(3*angle_2_index) > 1) num_of_segement_ = 3;
    			if (double((i-j))/(5*angle_2_index) > 1) num_of_segement_ = 5;
    			if (double((i-j))/(7*angle_2_index) > 1) num_of_segement_ = 7;
    			if (double((i-j))/(9*angle_2_index) > 1) num_of_segement_ = 9;
    			if (double((i-j))/(11*angle_2_index) > 1) num_of_segement_ = 11;

    			bool flag_ = false;

    			if (scan(1,i)==scan.row(1).maxCoeff()){
    				flag_ = true;
					num_of_segement_ = 2*num_of_segement_; 
    			}
 
    			for (int k=0; k < num_of_segement_; k++){
    				if (flag_ && (k==0 || k==num_of_segement_-1)){
    				}
    				else{
	    				// Just cluster based on 
	    				r_temp.push_back(scan(1, j + k*(i-j)/(num_of_segement_)));
	    				if (num_of_segement_ > 1){
	    					angle_temp.push_back(min_angle_ + yaw_ + d_angle_*(j + k*(i-j)/(num_of_segement_-1)));
						}
						else{
	    					angle_temp.push_back(min_angle_ + yaw_ + d_angle_*((i+j)/2));
						}
    				}
    			}

    		}
			j = i+1;   			
		}
	}

	Goals = Eigen::MatrixXd::Zero(r_temp.size(),5);
	int count = 0;

	// This is wrong, i >= count
	for (int i = 0; i < r_temp.size(); i++){
		r.push_back(r_temp[i]);
		angle.push_back(angle_temp[i]);

		Goals(count,0) = r[i]*cos(angle[i]) + pose(0);
		Goals(count,1) = r[i]*sin(angle[i]) + pose(1);
		Goals(count,2) = goal_(2);
		Goals(count,3) = r[i];
		Goals(count,4) = angle[i];
		count++;
	}

	// Goals.block(count,0,1,3) << last_goal_.transpose() ;
	// Goals(count,3) = (last_goal_-pose).norm();
	// Goals(count,4) = std::atan2(last_goal_(1)-pose(1),last_goal_(0)-pose(0));

	partition = r_temp.size();
}



void REACT::sort_clusters( Eigen::Vector3d last_goal, Eigen::MatrixXd Goals,  Eigen::Vector3d pose, Eigen::Vector3d goal, Eigen::MatrixXd& Sorted_Goals){

 	// Re-initialize
	cost_queue_ = std::priority_queue<double, std::vector<double>, std::greater<double> > ();
	Sorted_Goals = Eigen::MatrixXd::Zero(Goals.rows(),Goals.cols()+1);
	cost_v_.clear();

	last_goal_V_ = last_goal - pose;
	last_goal_V_ = last_goal_V_/last_goal_V_.norm();

	r_goal_ = (goal - pose).norm();
	angle_2_goal_ = atan2( goal(1) -pose(1), goal(0) - pose(0)) ;

	num_of_clusters_ = Goals.rows()-1;

 	for (int i=0; i < num_of_clusters_ ; i++){

 		next_goal_V_ = Goals.block(i,0,1,3).transpose() - pose;

 		r_i_ = next_goal_V_.norm();
 		angle_i_ = atan2 ( Goals(i,1) - pose(1), Goals(i,0) - pose(0) );
 		
 		angle_diff_  =  std::abs(angle_i_)  - std::abs(angle_2_goal_ );

 		// Normalize
		next_goal_V_ = next_goal_V_/next_goal_V_.norm();

 		angle_diff_last_ = 2*acos(next_goal_V_.dot(last_goal_V_));

 		cost_i_ = pow(angle_diff_,2) + pow(angle_diff_last_,2) + pow(1/r_i_,2);

 		cost_queue_.push(cost_i_);
 		cost_v_.push_back(cost_i_);

 	}

 	// There should be a better way to do this
 	Sorted_Goals.row(0) << goal(0), goal(1), goal(2), r_goal_, angle_2_goal_, 0; 

 	for (int i=0; i < num_of_clusters_ ; i++){

	 	min_cost_ = cost_queue_.top();

		it_ = std::find(cost_v_.begin(),cost_v_.end(),min_cost_);
		goal_index_ = it_ - cost_v_.begin();

		Sorted_Goals.row(i+1) << Goals.row(goal_index_), min_cost_;

		cost_queue_.pop();
	}
 }

 void REACT::find_times( Eigen::Vector4d x0, double vf, std::vector<double>& t, Eigen::Matrix4d&  X_switch, bool stop_check){
 	if (vf == x0(1)){
 		j_V_[0] = 0;
		j_V_[1] = 0; 
		j_V_[2] = 0;

		t[0] = 0;
		t[1] = 0; 
		t[2] = 0;

		a0_V_[0] = 0;
		a0_V_[1] = 0; 
		a0_V_[2] = 0;
		a0_V_[3] = x0(2);

		v0_V_[0] = 0;
		v0_V_[1] = 0; 
		v0_V_[2] = 0;
		v0_V_[3] = x0(1);		

		x0_V_[0] = 0;
		x0_V_[1] = 0; 
		x0_V_[2] = 0;
		x0_V_[3] = x0(0);
 	}
 	else{
		
		double j_temp;
		if (stop_check){
			j_temp = j_max_;
		}
		else{
			// Could be interesting, need to justify 
			if (std::abs(vf-x0(1))/v_max_ < 0.2 && std::abs(x0(3)) != j_max_){
				j_temp = 5;
			}
			else{
				j_temp = j_max_;
			}
			// j_temp = std::min(j_max_/(0.5*v_max_)*std::abs(vf-x0(1)),j_max_);
		}
		j_temp = copysign(j_temp,vf-x0(1));

		double vfp = x0(1) + pow(x0(2),2)/(2*j_temp);

		if (std::abs(vfp-vf) < 0.05*std::abs(vf)){

			j_V_[0] = -j_temp;
			// No 2nd and 3rd stage
			j_V_[1] = 0;
			j_V_[2] = 0;

			t[0] = -x0(2)/j_V_[0];
			// No 2nd and 3rd stage
			t[1] = 0;
			t[2] = 0;

			v0_V_[0] = x0(1);
			// No 2nd and 3rd stage
			v0_V_[1] = 0;
			v0_V_[2] = 0;
			v0_V_[3] = vf;

			x0_V_[0] = x0(0);
			// No 2nd and 3rd stage
			x0_V_[1] = 0;
			x0_V_[2] = 0;
			x0_V_[3] = x0_V_[0] + v0_V_[0]*t[0];

			a0_V_[0] = x0(2);
			// No 2nd and 3rd stage
			a0_V_[1] = 0;
			a0_V_[2] = 0;
			a0_V_[3] = 0;
		}

		else{
			j_V_[0] = j_temp;
			j_V_[1] = 0;
			j_V_[2] = -j_temp;

			double t1 = -x0(2)/j_temp + std::sqrt(0.5*pow(x0(2),2) - j_temp*(x0(1)-vf))/j_temp;
			double t2 = -x0(2)/j_temp - std::sqrt(0.5*pow(x0(2),2) - j_temp*(x0(1)-vf))/j_temp;

			t1 = std::max(t1,t2);

			// Check to see if we'll saturate
			double a1f = x0(2) + j_temp*t1;

			if (std::abs(a1f) >= a_max_){
				double am = copysign(a_max_,j_temp);
				t[0] = (am-x0(2))/j_V_[0];
				t[2] = -am/j_V_[2];

				a0_V_[0] = x0(2);
				a0_V_[1] = a0_V_[0] + j_V_[0]*t[0];
				a0_V_[2] = am;
				a0_V_[3] = 0;

				v0_V_[0] = x0(1);
				v0_V_[1] = v0_V_[0] + a0_V_[0]*t[0] + 0.5*j_V_[0]*pow(t[0],2);	
				v0_V_[2] = vf - am*t[2] - 0.5*j_V_[2]*pow(t[2],2);
				v0_V_[3] = vf;

				t[1] = (v0_V_[2]-v0_V_[1])/am;		

				x0_V_[0] = x0(0);
				x0_V_[1] = x0_V_[0] + v0_V_[0]*t[0] + 0.5*a0_V_[0]*pow(t[0],2) + 1./6*j_V_[0]*pow(t[0],3);
				x0_V_[2] = x0_V_[1] + v0_V_[1]*t[1] + 0.5*am*pow(t[1],2) ;
				x0_V_[3] = x0_V_[2] + v0_V_[2]*t[2] + 0.5*am*pow(t[2],2) + 1./6*j_V_[2]*pow(t[2],3);

			}
			else{
				j_V_[0] = j_temp;
				j_V_[1] = 0; // No second phase
				j_V_[2] = -j_temp;

				t[0] = t1;
				t[1] = 0; // No second phase
				t[2] = -(x0(2)+j_V_[0]*t1)/j_V_[2];

				a0_V_[0] = x0(2);
				a0_V_[1] = 0; // No second phase
				a0_V_[2] = a0_V_[0] + j_V_[0]*t[0];
				a0_V_[3] = 0;

				v0_V_[0] = x0(1);
				v0_V_[1] = 0; // No second phase
				v0_V_[2] = v0_V_[0] + a0_V_[0]*t[0] + 0.5*j_V_[0]*pow(t[0],2);
				v0_V_[3] = vf;		

				x0_V_[0] = x0(0);
				x0_V_[1] = 0; // No second phase
				x0_V_[2] = x0_V_[0] + v0_V_[0]*t[0] + 0.5*a0_V_[0]*pow(t[0],2) + 1./6*j_V_[0]*pow(t[0],3);
				x0_V_[3] = x0_V_[2] + v0_V_[2]*t[2] + 0.5*a0_V_[2]*pow(t[2],2) + 1./6*j_V_[2]*pow(t[2],3);
			}
		}
	}

	X_switch.row(0) << x0_V_[0],x0_V_[1],x0_V_[2],x0_V_[3];
	X_switch.row(1) << v0_V_[0],v0_V_[1],v0_V_[2],v0_V_[3];
	X_switch.row(2) << a0_V_[0],a0_V_[1],a0_V_[2],a0_V_[3];
	X_switch.row(3) << j_V_[0],j_V_[1],j_V_[2],j_V_[3];
}


void REACT::eval_trajectory(Eigen::Matrix4d X_switch, Eigen::Matrix4d Y_switch, std::vector<double> t_x, std::vector<double> t_y, double t, Eigen::MatrixXd& Xc){
	// Eval x trajectory
	int k = 0;
	if (t < t_x[0]){
		k = 0;
		tx_ = t;
	}
	else if (t < t_x[0]+t_x[1]){
		tx_ = t - t_x[0];
		k = 1;
	}
	else if (t < t_x[0]+t_x[1]+t_x[2]){
		tx_ = t - (t_x[0]+t_x[1]);
		k = 2;
	}
	else{
		tx_ = t - (t_x[0]+t_x[1]+t_x[2]);
		k = 3;
	}

	// Eval y trajectory
	int l = 0;
	if (t < t_y[0]){
		ty_ = t;
		l = 0;
	}
	else if (t < t_y[0]+t_y[1]){
		ty_ = t - t_y[0];
		l = 1;
	}
	else if (t < t_y[0]+t_y[1]+t_y[2]){
		ty_ = t - (t_y[0]+t_y[1]);
		l = 2;
	}
	else{
		ty_ = t - (t_y[0]+t_y[1]+t_y[2]);
		l = 3;
	}

	Xc(0,0) = X_switch(0,k) + X_switch(1,k)*tx_ + 0.5*X_switch(2,k)*pow(tx_,2) + 1.0/6.0*X_switch(3,k)*pow(tx_,3);
	Xc(1,0) = X_switch(1,k) + X_switch(2,k)*tx_ + 0.5*X_switch(3,k)*pow(tx_,2);
	Xc(2,0) = X_switch(2,k) + X_switch(3,k)*tx_;
	Xc(3,0) = X_switch(3,k);

	Xc(0,1) = Y_switch(0,l) + Y_switch(1,l)*ty_ + 0.5*Y_switch(2,l)*pow(ty_,2) + 1.0/6.0*Y_switch(3,l)*pow(ty_,3);
	Xc(1,1) = Y_switch(1,l) + Y_switch(2,l)*ty_ + 0.5*Y_switch(3,l)*pow(ty_,2);
	Xc(2,1) = Y_switch(2,l) + Y_switch(3,l)*ty_;
	Xc(3,1) = Y_switch(3,l);
}


void REACT::convert_scan(sensor_msgs::LaserScan msg, Eigen::MatrixXd& scanE , std::vector<double>& scanV ){
 	angle_max_ = msg.angle_max;
	angle_min_ = msg.angle_min;
	angle_increment_ = msg.angle_increment;

	num_samples_ = (int) std::floor((angle_max_ - angle_min_) / angle_increment_ );

	scanE.resize(2,num_samples_);

	// Seems really inefficient
	for (int i=0;i<num_samples_;i++){
		if (!isinf(msg.ranges[i]) && !isnan(msg.ranges[i])){
			scanE(0,i) = angle_min_ + i*angle_increment_;
			scanE(1,i) = msg.ranges[i];
			scanV.push_back(msg.ranges[i]);
		}
		else{
			scanE(0,i) = angle_min_ + i*angle_increment_;
			scanE(1,i) = msg.range_max;
			scanV.push_back(msg.range_max);
		}
	}
}

void REACT::vis_better_scan(const sensor_msgs::LaserScan& msg)
 {
 	sensor_msgs::LaserScan clean_scan;
 	clean_scan = msg;
 	clean_scan.header.frame_id = "laser";
 	clean_scan.range_max = 1.1*msg.range_max;
 	double num_samples = (msg.angle_max - msg.angle_min) / msg.angle_increment + 1;
    for (int i=0; i < num_samples; i++){
    	if(isinf(clean_scan.ranges[i])){
    		clean_scan.ranges[i] = msg.range_max;
    	}
    }
    pub_clean_scan.publish(clean_scan);
 }


void REACT::eigen2quadGoal(Eigen::MatrixXd Xc, acl_system::QuadGoal& quad_goal){
 	quad_goal_.pos.x = Xc(0,0);
 	quad_goal_.vel.x = Xc(1,0);
 	quad_goal_.accel.x = Xc(2,0);
 	quad_goal_.jerk.x = Xc(3,0);

 	quad_goal_.pos.y = Xc(0,1);
 	quad_goal_.vel.y = Xc(1,1);
 	quad_goal_.accel.y = Xc(2,1);
 	quad_goal_.jerk.y = Xc(3,1);
 }



void REACT::takeoff(){
	quad_goal_.pos.z+=0.003;
	saturate(quad_goal_.pos.z,-0.1,goal_(2));
}


void REACT::land(){
	if (quad_goal_.pos.z > 0.4){
		quad_goal_.pos.z-=0.003;
		saturate(quad_goal_.pos.z,-0.1,goal_(2));
	}
	else{
		quad_goal_.pos.z-=0.001;
		saturate(quad_goal_.pos.z,-0.1,goal_(2));
	}
}

void REACT::saturate(double &var, double min, double max){
	if (var < min){
		var = min;
	}
	else if (var > max){
		var = max;
	}
}

void REACT::convert2ROS(Eigen::MatrixXd Goals){
 	// Cluster
 	goal_points_ros_.poses.clear();
 	goal_points_ros_.header.stamp = ros::Time::now();
 	goal_points_ros_.header.frame_id = "vicon";

 	for (int i=0; i < Goals.rows(); i++){
 		temp_goal_point_ros_.position.x = Goals(i,0);
 		temp_goal_point_ros_.position.y = Goals(i,1);
 		temp_goal_point_ros_.position.z = Goals(i,2);

 		temp_goal_point_ros_.orientation.w = cos(Goals(i,4)/2) ;
 		temp_goal_point_ros_.orientation.z = sin(Goals(i,4)/2);

 		goal_points_ros_.poses.push_back(temp_goal_point_ros_);
	}

	// Trajectory
	traj_ros_.poses.clear();
	traj_ros_.header.stamp = ros::Time::now();
	traj_ros_.header.frame_id = "vicon";

	dt_ = tf_/num_;
	t_ = 0;
	XE_ << X_;
	for(int i=0; i<num_; i++){
		mtx.lock();
		eval_trajectory(Xf_switch_,Yf_switch_,t_xf_,t_yf_,t_,XE_);
		mtx.unlock();
		temp_path_point_ros_.pose.position.x = XE_(0,0);
		temp_path_point_ros_.pose.position.y = XE_(0,1);
		temp_path_point_ros_.pose.position.z = goal_(2);
		t_+=dt_;
		traj_ros_.poses.push_back(temp_path_point_ros_);
	}

	ros_new_global_goal_.header.stamp = ros::Time::now();
	ros_new_global_goal_.header.frame_id = "vicon";
	ros_new_global_goal_.point.x = local_goal_(0);
	ros_new_global_goal_.point.y = local_goal_(1);
	ros_new_global_goal_.point.z = local_goal_(2);

	ros_last_global_goal_.header.stamp = ros::Time::now();
	ros_last_global_goal_.header.frame_id = "vicon";
	ros_last_global_goal_.point.x = last_goal_(0);
	ros_last_global_goal_.point.y = last_goal_(1);
	ros_last_global_goal_.point.z = last_goal_(2);

	new_goal_pub.publish(ros_new_global_goal_);
	last_goal_pub.publish(ros_last_global_goal_);

 }

void REACT::pubROS(){
	int_goal_pub.publish(goal_points_ros_);
	traj_pub.publish(traj_ros_);
	latency_pub.publish(latency_);
}<|MERGE_RESOLUTION|>--- conflicted
+++ resolved
@@ -203,9 +203,15 @@
 void REACT::pclCB(const sensor_msgs::PointCloud2ConstPtr& msg)
  {
 
-<<<<<<< HEAD
+ 	pcl::PCLPointCloud2* cloud = new pcl::PCLPointCloud2; 
+	pcl::PCLPointCloud2ConstPtr cloudPtr(cloud);
+	
+	pcl_conversions::toPCL(*msg, *cloud);
+	pcl::PointCloud<pcl::PointXYZ>::Ptr xyz_cloud(new pcl::PointCloud<pcl::PointXYZ>);
+	pcl::fromPCLPointCloud2(*cloud,*xyz_cloud);
+
  	msg_received_ = ros::WallTime::now().toSec();
-
+	
  	pcl::PCLPointCloud2* cloud2 = new pcl::PCLPointCloud2; 
 	pcl::PCLPointCloud2ConstPtr cloudPtr(cloud2);
 	
@@ -239,23 +245,6 @@
 	//                 << " " << cloud->points[ pointIdxNKNSearch[i] ].y 
 	//                 << " " << cloud->points[ pointIdxNKNSearch[i] ].z 
 	//                 << " (squared distance: " << pointNKNSquaredDistance[i] << ")" << std::endl;
-=======
- 	pcl::PCLPointCloud2* cloud = new pcl::PCLPointCloud2; 
-	pcl::PCLPointCloud2ConstPtr cloudPtr(cloud);
-	
-	pcl_conversions::toPCL(*msg, *cloud);
-	pcl::PointCloud<pcl::PointXYZ>::Ptr xyz_cloud(new pcl::PointCloud<pcl::PointXYZ>);
-	pcl::fromPCLPointCloud2(*cloud,*xyz_cloud);
-
- 	msg_received_ = ros::WallTime::now().toSec();
-	
-	kd_tree_.Initialize(xyz_cloud);
-
- 	// Build k-d tree
- 	// kd_tree_.Initialize(msg);
- // 	pcl::KdTreeFLANN<pcl::PointXYZ> kdtree;
-	// kdtree.setInputCloud (msg);
->>>>>>> 4aacf3c5
 
  	// convert_scan(msg, scanE_, scanV_);
  	// // Cluster
